{
    "board_config":
    {
        "cameras":{
            "CAM_B": {
                "name": "left",
                "hfov": 77.3,
                "type": "color",
                "extrinsics": {
                    "to_cam": "CAM_C",
                    "specTranslation": {
                        "x": -15.0,
                        "y": 0,
                        "z": 0
                    },
                    "rotation":{
                        "r": 0,
                        "p": 0,
                        "y": 0
                    }

                }

            },
            "CAM_C": {
                "name": "right",
                "hfov":  77.3,
                "type": "color",
                "extrinsics": {
                    "to_cam": "CAM_A",
                    "specTranslation": {
                        "x": 5.0,
                        "y": 0,
                        "z": 0
                    },
                    "rotation":{
                        "r": 0,
                        "p": 0,
                        "y": 0
                    }
                }
            },
            "CAM_A": {
                "name": "rgb",
                "hfov":  77.3,
                "type": "color"
            }
        },

        "stereo_config":{
<<<<<<< HEAD
            "left_cam": "LEFT",
            "right_cam": "RIGHT"
        },
        "imuExtrinsics":
        {   
            "sensors":{ 
                "BNO": {
                    "name" : "BNO084",
                    "extrinsics": {
                        "to_cam": "LEFT",
                        "specTranslation": {
                            "x": 12.1465,
                            "y": 0.0,
                            "z": -1.2616
                            },
                        "rotation":{
                            "r": 0,
                            "p": 0,
                            "y": 0
                            }
                    }
                },
                "BMI": {
                    "name" : "BMI270",
                    "extrinsics": {
                        "to_cam": "LEFT",
                        "specTranslation": {
                            "x": 9.2731,
                            "y": 0.2,
                            "z": -0.7456
                            },
                        "rotation":{
                            "r": 180,
                            "p": 0,
                            "y": 0
                            }
                    }
                }
            }
=======
            "left_cam": "CAM_B",
            "right_cam": "CAM_C"
>>>>>>> dcf628c1
        }
    }
}<|MERGE_RESOLUTION|>--- conflicted
+++ resolved
@@ -48,9 +48,8 @@
         },
 
         "stereo_config":{
-<<<<<<< HEAD
-            "left_cam": "LEFT",
-            "right_cam": "RIGHT"
+            "left_cam": "CAM_B",
+            "right_cam": "CAM_C"
         },
         "imuExtrinsics":
         {   
@@ -88,10 +87,6 @@
                     }
                 }
             }
-=======
-            "left_cam": "CAM_B",
-            "right_cam": "CAM_C"
->>>>>>> dcf628c1
         }
     }
 }