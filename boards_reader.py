--- conflicted
+++ resolved
@@ -133,7 +133,6 @@
 	serial_number_digits: Optional[int]
 	""" Number of digits to be used from the serial number. """
 
-<<<<<<< HEAD
 class HubRobotIdGeneratingMethod(str, Enum):
 	random_uuid4 = "random_uuid4"
 	""" Generate a random UUID4 as a Hub robot ID. """
@@ -141,14 +140,13 @@
 class HubRobotIdConfig(BaseModel):
 	generating_method: HubRobotIdGeneratingMethod
 	""" Method used to generate the Hub robot UUID. """
-=======
+
 class HostnameGeneratingMethod(str, Enum):
 	mxid = "mxid"
 	""" Use the MXID as the hostname. """
 class HostnameConfig(BaseModel):
 	generating_method: HostnameGeneratingMethod
 	""" Method used to generate the hostname. """
->>>>>>> 89024568
 
 class Options(BaseModel):
 	bootloader: BootloaderType
@@ -206,15 +204,13 @@
 	flash_mac_address: Optional[FlashMacAddressConfig] = None
 	""" Configuration for generating MAC addresses during flashing. """
 
-<<<<<<< HEAD
 	ssh_password: str = ""
 
 	hub_robot_id: Optional[HubRobotIdConfig] = None
 	""" Configuration for generating the Hub robot ID. """
-=======
+
 	hostname: Optional[HostnameConfig] = None
 	""" Configuration for generating hostnames during flashing. """
->>>>>>> 89024568
 
 class EepromData(BaseModel):
 	boardConf: Optional[str] = None
